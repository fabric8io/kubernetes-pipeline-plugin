/*
 * Copyright (C) 2015 Original Authors
 *
 * Licensed under the Apache License, Version 2.0 (the "License");
 * you may not use this file except in compliance with the License.
 * You may obtain a copy of the License at
 *
 *         http://www.apache.org/licenses/LICENSE-2.0
 *
 * Unless required by applicable law or agreed to in writing, software
 * distributed under the License is distributed on an "AS IS" BASIS,
 * WITHOUT WARRANTIES OR CONDITIONS OF ANY KIND, either express or implied.
 * See the License for the specific language governing permissions and
 * limitations under the License.
 */

package io.fabric8.kubernetes.pipeline;

import org.csanchez.jenkins.plugins.kubernetes.ContainerEnvVar;
import org.csanchez.jenkins.plugins.kubernetes.ContainerTemplate;
import org.csanchez.jenkins.plugins.kubernetes.PodEnvVar;
import org.csanchez.jenkins.plugins.kubernetes.PodTemplate;
import org.csanchez.jenkins.plugins.kubernetes.volumes.PodVolume;

import io.fabric8.docker.client.utils.Utils;
import io.fabric8.kubernetes.api.model.Container;
import io.fabric8.kubernetes.api.model.ContainerBuilder;
import io.fabric8.kubernetes.api.model.EnvVar;
import io.fabric8.kubernetes.api.model.EnvVarBuilder;
import io.fabric8.kubernetes.api.model.Node;
import io.fabric8.kubernetes.api.model.Pod;
import io.fabric8.kubernetes.api.model.Volume;
import io.fabric8.kubernetes.api.model.VolumeBuilder;
import io.fabric8.kubernetes.api.model.VolumeMount;
import io.fabric8.kubernetes.api.model.VolumeMountBuilder;
import io.fabric8.kubernetes.client.DefaultKubernetesClient;
import io.fabric8.kubernetes.client.KubernetesClient;
import io.fabric8.kubernetes.client.Watch;
import io.fabric8.kubernetes.client.dsl.ExecListener;
import io.fabric8.kubernetes.client.dsl.ExecWatch;
import io.fabric8.kubernetes.client.dsl.LogWatch;
import okhttp3.Response;

import java.io.Closeable;
import java.io.IOException;
import java.io.PrintStream;
import java.nio.file.Paths;
import java.util.ArrayList;
import java.util.HashMap;
import java.util.HashSet;
import java.util.List;
import java.util.Set;
import java.util.concurrent.Callable;
import java.util.concurrent.CountDownLatch;
import java.util.concurrent.atomic.AtomicBoolean;
import java.util.logging.Logger;
import java.util.regex.Matcher;
import java.util.regex.Pattern;

import static io.fabric8.workflow.core.Constants.EXIT;
import static io.fabric8.workflow.core.Constants.FAILED_PHASE;
import static io.fabric8.workflow.core.Constants.NEWLINE;
import static io.fabric8.workflow.core.Constants.RUNNING_PHASE;
import static io.fabric8.workflow.core.Constants.SPACE;
import static io.fabric8.workflow.core.Constants.SUCCEEDED_PHASE;
import static io.fabric8.workflow.core.Constants.UTF_8;

public final class KubernetesFacade implements Closeable {

    private static final transient Logger LOGGER = Logger.getLogger(KubernetesFacade.class.getName());
    private static final String VOLUME_FORMAT = "volume-%d";
    private static final Pattern SPLIT_IN_SPACES = Pattern.compile("([^\"]\\S*|\".+?\")\\s*");

    private final Set<Closeable> closeables = new HashSet<>();
    private final KubernetesClient client = new DefaultKubernetesClient();


    public Pod createPod(String hostname, String jobname, PodTemplate podTemplate, String buildWorkspace) {
        LOGGER.info("Creating pod with name:" + podTemplate.getName());
        List<Volume> volumes = new ArrayList<>();
        List<VolumeMount> mounts = new ArrayList<>();

        int volumeIndex = 1;
        String rootWorkspace = Paths.get(buildWorkspace).getParent().toAbsolutePath().toString();
        if (hasWorkspaceMount(rootWorkspace, podTemplate.getVolumes())) {
            LOGGER.info("Found volume mount for workspace:[" + buildWorkspace + "].");
        } else if (hasWorkspaceMount(buildWorkspace, podTemplate.getVolumes())) {
            LOGGER.info("Found volume mount for build workspace:[" + buildWorkspace + "].");
        } else {
            // mount jenkins-workspace pvc if available
            String rootPvcName = "jenkins-workspace";
            String buildPvcName = "jenkins-workspace-" + jobname;
            String volumeName = String.format(VOLUME_FORMAT, volumeIndex);
            if (client.persistentVolumeClaims().withName(buildPvcName).get() != null) {
                LOGGER.info("Using build pvc: ["+buildPvcName+"] for build workspace:[" + buildWorkspace + "].");
                volumes.add(new VolumeBuilder().withName(volumeName).withNewPersistentVolumeClaim(buildPvcName, false).build());
                mounts.add(new VolumeMountBuilder().withName(volumeName).withMountPath(buildWorkspace).build());
                volumeIndex++;
            } else if (client.persistentVolumeClaims().withName(rootPvcName).get() != null) {
                LOGGER.info("Using workspace pvc: ["+rootPvcName+"] for workspace:[" + rootWorkspace + "].");
                volumes.add(new VolumeBuilder().withName(volumeName).withNewPersistentVolumeClaim(rootPvcName, false).build());
                mounts.add(new VolumeMountBuilder().withName(volumeName).withMountPath(rootWorkspace).build());
                volumeIndex++;
            }
            else {
                LOGGER.warning("No volume mount for workspace. And no pvc named: [jenkins-workspace] found. Falling back to hostPath volumes.");
                volumes.add(new VolumeBuilder().withName(volumeName).withNewHostPath(buildWorkspace).build());
                mounts.add(new VolumeMountBuilder().withName(volumeName).withMountPath(buildWorkspace).build());
                volumeIndex++;
            }
        }

        for (PodVolume volume : podTemplate.getVolumes()) {
            String volumeName = String.format(VOLUME_FORMAT, volumeIndex);
            volumes.add(volume.buildVolume(volumeName));
            mounts.add(new VolumeMountBuilder().withName(volumeName).withMountPath(volume.getMountPath()).build());
        }

        Node node = getNodeOfPod(hostname);

        List<Container> containers = new ArrayList<>();
        for (ContainerTemplate c : podTemplate.getContainers()) {
            List<EnvVar> env = new ArrayList<EnvVar>();

            if (podTemplate.getEnvVars() != null) {
                for (PodEnvVar podEnvVar : podTemplate.getEnvVars()) {
                    env.add(new EnvVarBuilder().withName(podEnvVar.getKey()).withValue(podEnvVar.getValue()).build());
                }
            }

            if (c.getEnvVars() != null) {
                for (ContainerEnvVar containerEnvVar : c.getEnvVars()) {
                    env.add(new EnvVarBuilder().withName(containerEnvVar.getKey()).withValue(containerEnvVar.getValue()).build());
                }
            }

            containers.add(new ContainerBuilder()
                    .withName(c.getName())
                    .withImage(c.getImage())
                    .withEnv(env)
                    .withWorkingDir(buildWorkspace)
                    .withCommand(split(c.getCommand()))
                    .withArgs(split(c.getArgs()))
                    .withTty(c.isTtyEnabled())
                    .withNewSecurityContext()
                        .withPrivileged(c.isPrivileged())
                    .endSecurityContext()
                    .withVolumeMounts(mounts)
                    .build()
            );
        }

        Pod p = client.pods().createNew()
                .withNewMetadata()
                    .withName(podTemplate.getName())
                    .addToLabels("owner", "jenkins")
                .endMetadata()
                .withNewSpec()
                    .withNodeSelector(node != null ? node.getMetadata().getLabels() : new HashMap<String, String>())
                    .withVolumes(volumes)
                    .withContainers(containers)
                    .withRestartPolicy("Never")
                    .withServiceAccount(podTemplate.getServiceAccount())
                    .endSpec()
                .done();
        return p;
    }

    private Node getNodeOfPod(String podName) {
        Node node;
        if (Utils.isNullOrEmpty(podName)) {
            LOGGER.warning("Failed to find the current pod name.");
            return null;
        }

        Pod pod = client.pods().withName(podName).get();
        if (pod == null) {
            LOGGER.warning("Failed to find pod with name:" + podName + " in namespace:" + client.getNamespace() + ".");
            node = null;
        } else {
            String nodeName = pod.getSpec().getNodeName();
            node = client.nodes().withName(nodeName).get();
        }
        if (node == null) {
            LOGGER.warning("Failed to find pod with name:" + podName + ".");
            return null;
        } else {
            return node;
        }
    }

    public Boolean deletePod(String name) {
        LOGGER.info("Deleting pod with name:" + name);
        if (client.pods().withName(name).delete()) {
            synchronized (closeables) {
                for (Closeable c : closeables) {
                    closeQuietly(c);
                }
                closeables.clear();
            }
            return true;
        } else {
            return false;
        }
    }

    public LogWatch watchLogs(String podName) {
        LogWatch watch = client.pods().withName(podName).watchLog();
        synchronized (closeables) {
            closeables.add(watch);
        }
        return watch;
    }


    public ExecWatch exec(String podName,  final AtomicBoolean alive, final CountDownLatch started, final CountDownLatch finished, final PrintStream out, final String... statements) {
        ExecWatch watch = client.pods().withName(podName)
                .redirectingInput()
                .writingOutput(out)
                .writingError(out)
                .withTTY()
                .usingListener(new ExecListener() {
                    @Override
                    public void onOpen(Response response) {
                        alive.set(true);
                        started.countDown();
                    }

                    @Override
<<<<<<< HEAD
                    public void onFailure(Throwable e, Response response) {
=======
                    public void onFailure(Throwable t, Response response) {
>>>>>>> 1a6766e3
                        alive.set(false);
                        t.printStackTrace(out);
                        started.countDown();
                        finished.countDown();
                    }

                    @Override
                    public void onClose(int i, String s) {
                        alive.set(false);
                        started.countDown();
                        finished.countDown();

                    }
                }).exec();

        synchronized (closeables) {
            closeables.add(watch);
        }

        waitQuietly(started);

        try {
            for (String stmt : statements) {
                watch.getInput().write((stmt).getBytes(UTF_8));
                watch.getInput().write((SPACE).getBytes(UTF_8));
            }
            //We need to exit so that we know when the command has finished.
            watch.getInput().write(NEWLINE.getBytes(UTF_8));
            watch.getInput().write(EXIT.getBytes(UTF_8));
            watch.getInput().write(NEWLINE.getBytes(UTF_8));
            watch.getInput().flush();
        } catch (Exception e) {
            e.printStackTrace(out);
        }

        return watch;
    }

    public Watch watch(final String podName, AtomicBoolean alive, CountDownLatch started, CountDownLatch finished, Boolean cleanUpOnFinish) {
        Callable<Void> onCompletion = cleanUpOnFinish ? new Callable<Void>() {
            @Override
            public Void call() throws Exception {
                cleanUp();
                return null;
            }
        } : null;

        Watch watch = client.pods().withName(podName).watch(new PodWatcher(alive, started, finished, onCompletion));
        synchronized (closeables) {
            closeables.add(watch);
        }
        return watch;
    }


    @Override
    public void close() throws IOException {
        closeQuietly(client);
        cleanUp();
    }

    private void cleanUp() {
        synchronized (closeables) {
            for (Closeable c : closeables) {
                closeQuietly(c);
            }
            closeables.clear();
        }
    }

    private static List<String> split(String str) {
        if (str == null || str.isEmpty()) {
            return null;
        }
        // handle quoted arguments
        Matcher m = SPLIT_IN_SPACES.matcher(str);
        List<String> commands = new ArrayList<String>();
        while (m.find()) {
            commands.add(m.group(1).replace("\"", ""));
        }
        return commands;
    }

    public static boolean hasWorkspaceMount(String workspace, List<PodVolume> volumes) {
            for (PodVolume volume : volumes) {
                if (volume.getMountPath().equals(workspace)) {
                    return true;
                }
            }
        return false;
    }


    public static final boolean isPodRunning(Pod pod) {
        return pod != null && pod.getStatus() != null && RUNNING_PHASE.equals(pod.getStatus().getPhase());
    }

    public static final boolean isPodCompleted(Pod pod) {
        return pod != null && pod.getStatus() != null &&
                (SUCCEEDED_PHASE.equals(pod.getStatus().getPhase()) || FAILED_PHASE.equals(pod.getStatus().getPhase()));
    }

    private static void waitQuietly(CountDownLatch latch) {
        try {
            latch.await();
        } catch (InterruptedException e) {
            //ignore
        }
    }

    private static void closeQuietly(Closeable c) {
        try {
            c.close();
        } catch (IOException e) {
            //ignore
        }
    }
}<|MERGE_RESOLUTION|>--- conflicted
+++ resolved
@@ -227,11 +227,8 @@
                     }
 
                     @Override
-<<<<<<< HEAD
-                    public void onFailure(Throwable e, Response response) {
-=======
+
                     public void onFailure(Throwable t, Response response) {
->>>>>>> 1a6766e3
                         alive.set(false);
                         t.printStackTrace(out);
                         started.countDown();
