/*
 * Copyright (C) 2015 Original Authors
 *
 * Licensed under the Apache License, Version 2.0 (the "License");
 * you may not use this file except in compliance with the License.
 * You may obtain a copy of the License at
 *
 *         http://www.apache.org/licenses/LICENSE-2.0
 *
 * Unless required by applicable law or agreed to in writing, software
 * distributed under the License is distributed on an "AS IS" BASIS,
 * WITHOUT WARRANTIES OR CONDITIONS OF ANY KIND, either express or implied.
 * See the License for the specific language governing permissions and
 * limitations under the License.
 */

package io.fabric8.kubernetes.pipeline;

import org.csanchez.jenkins.plugins.kubernetes.ContainerEnvVar;
import org.csanchez.jenkins.plugins.kubernetes.ContainerTemplate;
import org.csanchez.jenkins.plugins.kubernetes.PodEnvVar;
import org.csanchez.jenkins.plugins.kubernetes.PodTemplate;
import org.csanchez.jenkins.plugins.kubernetes.volumes.PodVolume;

import io.fabric8.docker.client.utils.Utils;
import io.fabric8.kubernetes.api.model.Container;
import io.fabric8.kubernetes.api.model.ContainerBuilder;
import io.fabric8.kubernetes.api.model.EnvVar;
import io.fabric8.kubernetes.api.model.EnvVarBuilder;
import io.fabric8.kubernetes.api.model.Node;
import io.fabric8.kubernetes.api.model.Pod;
import io.fabric8.kubernetes.api.model.Volume;
import io.fabric8.kubernetes.api.model.VolumeBuilder;
import io.fabric8.kubernetes.api.model.VolumeMount;
import io.fabric8.kubernetes.api.model.VolumeMountBuilder;
import io.fabric8.kubernetes.client.DefaultKubernetesClient;
import io.fabric8.kubernetes.client.KubernetesClient;
import io.fabric8.kubernetes.client.Watch;
import io.fabric8.kubernetes.client.dsl.ExecListener;
import io.fabric8.kubernetes.client.dsl.ExecWatch;
import io.fabric8.kubernetes.client.dsl.LogWatch;
import okhttp3.Response;

import java.io.Closeable;
import java.io.IOException;
import java.io.PrintStream;
import java.nio.file.Paths;
import java.util.ArrayList;
import java.util.HashMap;
import java.util.HashSet;
import java.util.List;
import java.util.Set;
import java.util.concurrent.Callable;
import java.util.concurrent.CountDownLatch;
import java.util.concurrent.atomic.AtomicBoolean;
import java.util.logging.Logger;
import java.util.regex.Matcher;
import java.util.regex.Pattern;

import static io.fabric8.workflow.core.Constants.EXIT;
import static io.fabric8.workflow.core.Constants.FAILED_PHASE;
import static io.fabric8.workflow.core.Constants.NEWLINE;
import static io.fabric8.workflow.core.Constants.RUNNING_PHASE;
import static io.fabric8.workflow.core.Constants.SPACE;
import static io.fabric8.workflow.core.Constants.SUCCEEDED_PHASE;
import static io.fabric8.workflow.core.Constants.UTF_8;

public final class KubernetesFacade implements Closeable {

    private static final transient Logger LOGGER = Logger.getLogger(KubernetesFacade.class.getName());
    private static final String VOLUME_FORMAT = "volume-%d";
    private static final Pattern SPLIT_IN_SPACES = Pattern.compile("([^\"]\\S*|\".+?\")\\s*");

    private final Set<Closeable> closeables = new HashSet<>();
    private final KubernetesClient client = new DefaultKubernetesClient();


    public Pod createPod(String hostname, String jobname, PodTemplate podTemplate, String buildWorkspace) {
        LOGGER.info("Creating pod with name:" + podTemplate.getName());
        List<Volume> volumes = new ArrayList<>();
        List<VolumeMount> mounts = new ArrayList<>();

        int volumeIndex = 1;
        String rootWorkspace = Paths.get(buildWorkspace).getParent().toAbsolutePath().toString();
        if (hasWorkspaceMount(rootWorkspace, podTemplate.getVolumes())) {
            LOGGER.info("Found volume mount for workspace:[" + buildWorkspace + "].");
        } else if (hasWorkspaceMount(buildWorkspace, podTemplate.getVolumes())) {
            LOGGER.info("Found volume mount for build workspace:[" + buildWorkspace + "].");
        } else {
            // mount jenkins-workspace pvc if available
            String rootPvcName = "jenkins-workspace";
            String buildPvcName = "jenkins-workspace-" + jobname;
            String volumeName = String.format(VOLUME_FORMAT, volumeIndex);
            if (client.persistentVolumeClaims().withName(buildPvcName).get() != null) {
                LOGGER.info("Using build pvc: ["+buildPvcName+"] for build workspace:[" + buildWorkspace + "].");
                volumes.add(new VolumeBuilder().withName(volumeName).withNewPersistentVolumeClaim(buildPvcName, false).build());
                mounts.add(new VolumeMountBuilder().withName(volumeName).withMountPath(buildWorkspace).build());
                volumeIndex++;
            } else if (client.persistentVolumeClaims().withName(rootPvcName).get() != null) {
                LOGGER.info("Using workspace pvc: ["+rootPvcName+"] for workspace:[" + rootWorkspace + "].");
                volumes.add(new VolumeBuilder().withName(volumeName).withNewPersistentVolumeClaim(rootPvcName, false).build());
                mounts.add(new VolumeMountBuilder().withName(volumeName).withMountPath(rootWorkspace).build());
                volumeIndex++;
            }
            else {
                LOGGER.warning("No volume mount for workspace. And no pvc named: [jenkins-workspace] found. Falling back to hostPath volumes.");
                volumes.add(new VolumeBuilder().withName(volumeName).withNewHostPath(buildWorkspace).build());
                mounts.add(new VolumeMountBuilder().withName(volumeName).withMountPath(buildWorkspace).build());
                volumeIndex++;
            }
        }

        for (PodVolume volume : podTemplate.getVolumes()) {
            String volumeName = String.format(VOLUME_FORMAT, volumeIndex);
            volumes.add(volume.buildVolume(volumeName));
            mounts.add(new VolumeMountBuilder().withName(volumeName).withMountPath(volume.getMountPath()).build());
            volumeIndex++;
        }

        Node node = getNodeOfPod(hostname);

        List<Container> containers = new ArrayList<>();
        for (ContainerTemplate c : podTemplate.getContainers()) {
            List<EnvVar> env = new ArrayList<EnvVar>();

            if (podTemplate.getEnvVars() != null) {
                for (PodEnvVar podEnvVar : podTemplate.getEnvVars()) {
                    env.add(new EnvVarBuilder().withName(podEnvVar.getKey()).withValue(podEnvVar.getValue()).build());
                }
            }

            if (c.getEnvVars() != null) {
                for (ContainerEnvVar containerEnvVar : c.getEnvVars()) {
                    env.add(new EnvVarBuilder().withName(containerEnvVar.getKey()).withValue(containerEnvVar.getValue()).build());
                }
            }

            containers.add(new ContainerBuilder()
                    .withName(c.getName())
                    .withImage(c.getImage())
                    .withEnv(env)
                    .withWorkingDir(buildWorkspace)
                    .withCommand(split(c.getCommand()))
                    .withArgs(split(c.getArgs()))
                    .withTty(c.isTtyEnabled())
                    .withNewSecurityContext()
                        .withPrivileged(c.isPrivileged())
                    .endSecurityContext()
                    .withVolumeMounts(mounts)
                    .build()
            );
        }

        Pod p = client.pods().createNew()
                .withNewMetadata()
                    .withName(podTemplate.getName())
                    .addToLabels("owner", "jenkins")
                .endMetadata()
                .withNewSpec()
                    .withNodeSelector(node != null ? node.getMetadata().getLabels() : new HashMap<String, String>())
                    .withVolumes(volumes)
                    .withContainers(containers)
                    .withRestartPolicy("Never")
                    .withServiceAccount(podTemplate.getServiceAccount())
                    .endSpec()
                .done();
        return p;
    }

    private Node getNodeOfPod(String podName) {
        Node node;
        if (Utils.isNullOrEmpty(podName)) {
            LOGGER.warning("Failed to find the current pod name.");
            return null;
        }

        Pod pod = client.pods().withName(podName).get();
        if (pod == null) {
            LOGGER.warning("Failed to find pod with name:" + podName + " in namespace:" + client.getNamespace() + ".");
            node = null;
        } else {
            String nodeName = pod.getSpec().getNodeName();
            node = client.nodes().withName(nodeName).get();
        }
        if (node == null) {
            LOGGER.warning("Failed to find pod with name:" + podName + ".");
            return null;
        } else {
            return node;
        }
    }

    public Boolean deletePod(String name) {
        LOGGER.info("Deleting pod with name:" + name);
        if (client.pods().withName(name).delete()) {
            synchronized (closeables) {
                for (Closeable c : closeables) {
                    closeQuietly(c);
                }
                closeables.clear();
            }
            return true;
        } else {
            return false;
        }
    }

    public LogWatch watchLogs(String podName) {
        LogWatch watch = client.pods().withName(podName).watchLog();
        synchronized (closeables) {
            closeables.add(watch);
        }
        return watch;
    }


    public ExecWatch exec(String podName,  final AtomicBoolean alive, final CountDownLatch started, final CountDownLatch finished, final PrintStream out, final String... statements) {
        ExecWatch watch = client.pods().withName(podName)
                .redirectingInput()
                .writingOutput(out)
                .writingError(out)
                .withTTY()
                .usingListener(new ExecListener() {
                    @Override
                    public void onOpen(Response response) {
                        alive.set(true);
                        started.countDown();
                    }

                    @Override
                    public void onFailure(Throwable t, Response response) {
                        alive.set(false);
<<<<<<< HEAD
                        //e.printStackTrace(out);
=======
                        t.printStackTrace(out);
>>>>>>> 1a6766e3
                        started.countDown();
                        finished.countDown();
                    }

                    @Override
                    public void onClose(int i, String s) {
                        alive.set(false);
                        started.countDown();
                        finished.countDown();

                    }
                }).exec();

        synchronized (closeables) {
            closeables.add(watch);
        }

        waitQuietly(started);

        try {
            for (String stmt : statements) {
                watch.getInput().write((stmt).getBytes(UTF_8));
                watch.getInput().write((SPACE).getBytes(UTF_8));
            }
            //We need to exit so that we know when the command has finished.
            watch.getInput().write(NEWLINE.getBytes(UTF_8));
            watch.getInput().write(EXIT.getBytes(UTF_8));
            watch.getInput().write(NEWLINE.getBytes(UTF_8));
            watch.getInput().flush();
        } catch (Exception e) {
            //e.printStackTrace(out);
        }

        return watch;
    }

    public Watch watch(final String podName, AtomicBoolean alive, CountDownLatch started, CountDownLatch finished, Boolean cleanUpOnFinish) {
        Callable<Void> onCompletion = cleanUpOnFinish ? new Callable<Void>() {
            @Override
            public Void call() throws Exception {
                cleanUp();
                return null;
            }
        } : null;

        Watch watch = client.pods().withName(podName).watch(new PodWatcher(alive, started, finished, onCompletion));
        synchronized (closeables) {
            closeables.add(watch);
        }
        return watch;
    }


    @Override
    public void close() throws IOException {
        closeQuietly(client);
        cleanUp();
    }

    private void cleanUp() {
        synchronized (closeables) {
            for (Closeable c : closeables) {
                closeQuietly(c);
            }
            closeables.clear();
        }
    }

    private static List<String> split(String str) {
        if (str == null || str.isEmpty()) {
            return null;
        }
        // handle quoted arguments
        Matcher m = SPLIT_IN_SPACES.matcher(str);
        List<String> commands = new ArrayList<String>();
        while (m.find()) {
            commands.add(m.group(1).replace("\"", ""));
        }
        return commands;
    }

    public static boolean hasWorkspaceMount(String workspace, List<PodVolume> volumes) {
            for (PodVolume volume : volumes) {
                if (volume.getMountPath().equals(workspace)) {
                    return true;
                }
            }
        return false;
    }


    public static final boolean isPodRunning(Pod pod) {
        return pod != null && pod.getStatus() != null && RUNNING_PHASE.equals(pod.getStatus().getPhase());
    }

    public static final boolean isPodCompleted(Pod pod) {
        return pod != null && pod.getStatus() != null &&
                (SUCCEEDED_PHASE.equals(pod.getStatus().getPhase()) || FAILED_PHASE.equals(pod.getStatus().getPhase()));
    }

    private static void waitQuietly(CountDownLatch latch) {
        try {
            latch.await();
        } catch (InterruptedException e) {
            //ignore
        }
    }

    private static void closeQuietly(Closeable c) {
        try {
            c.close();
        } catch (IOException e) {
            //ignore
        }
    }
}<|MERGE_RESOLUTION|>--- conflicted
+++ resolved
@@ -230,11 +230,7 @@
                     @Override
                     public void onFailure(Throwable t, Response response) {
                         alive.set(false);
-<<<<<<< HEAD
-                        //e.printStackTrace(out);
-=======
                         t.printStackTrace(out);
->>>>>>> 1a6766e3
                         started.countDown();
                         finished.countDown();
                     }
